--- conflicted
+++ resolved
@@ -9,13 +9,6 @@
 # to a name and a file path, which are used for retrieving
 # a Vagrant box from the internet.
 openedx_releases = {
-<<<<<<< HEAD
-  "open-release/eucalyptus/master" => {
-    :name => "eucalyptus-fullstack-1rc1", :file => "eucalyptus-fullstack-2016-07-22.box",
-  },
-  "open-release/eucalyptus/1rc1" => {
-    :name => "eucalyptus-fullstack-1rc1", :file => "eucalyptus-fullstack-2016-07-22.box",
-=======
   "open-release/eucalyptus.master" => {
     :name => "eucalyptus-fullstack-2016-08-25", :file => "eucalyptus-fullstack-2016-08-25.box",
   },
@@ -27,7 +20,6 @@
   },
   "open-release/eucalyptus.1" => {
     :name => "eucalyptus-fullstack-2016-08-25", :file => "eucalyptus-fullstack-2016-08-25.box",
->>>>>>> cd5438fd
   },
   # Note: the devstack and fullstack boxes differ, because devstack had an issue
   # that needed fixing, but it didn't affect fullstack.
