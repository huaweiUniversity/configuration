{%- if "cms" in nginx_default_sites -%}
  {%- set default_site = "default_server" -%}
{%- else -%}
  {%- set default_site = "" -%}
{%- endif -%}

upstream cms-backend {
    {% for host in nginx_cms_gunicorn_hosts %}
        server {{ host }}:{{ edxapp_cms_gunicorn_port }} fail_timeout=0;
    {% endfor %}
}

server {
  # CMS configuration file for nginx, templated by ansible
      
  # Proxy to a remote maintanence page
  {% if NGINX_EDXAPP_ENABLE_S3_MAINTENANCE %}

  # Do not include a 502 error in NGINX_ERROR_PAGES when 
  # NGINX_EDXAPP_ENABLE_S3_MAINTENANCE is enabled.

  error_page 502 @maintenance;

    {% include "s3_maintenance.j2" %}
  
  {% endif %}

  # error pages
  {% for k, v in NGINX_EDXAPP_ERROR_PAGES.iteritems() %}
error_page {{ k }} {{ v }};
  {% endfor %}

  listen {{ EDXAPP_CMS_NGINX_PORT }} {{ default_site }};

  {% if NGINX_ENABLE_SSL %}

  listen {{ EDXAPP_CMS_SSL_NGINX_PORT }} ssl;

  ssl_certificate /etc/ssl/certs/{{ NGINX_SSL_CERTIFICATE|basename }};
  ssl_certificate_key /etc/ssl/private/{{ NGINX_SSL_KEY|basename }};
  {% endif %}
  
  {% if NGINX_ENABLE_SSL or NGINX_REDIRECT_TO_HTTPS %}
  # request the browser to use SSL for all connections
  add_header Strict-Transport-Security "max-age={{ NGINX_HSTS_MAX_AGE }}";
  {% endif %}

  # Prevent invalid display courseware in IE 10+ with high privacy settings
  add_header P3P '{{ NGINX_P3P_MESSAGE }}';

  # Nginx does not support nested condition or or conditions so
  # there is an unfortunate mix of conditonals here.
  {% if NGINX_REDIRECT_TO_HTTPS %}
     {% if NGINX_HTTPS_REDIRECT_STRATEGY == "scheme" %}
  # Redirect http to https over single instance
  if ($scheme != "https") 
  { 
   set $do_redirect_to_https "true";
  }

     {% elif NGINX_HTTPS_REDIRECT_STRATEGY == "forward_for_proto" %}

  # Forward to HTTPS if we're an HTTP request... and the server is behind ELB 
  if ($http_x_forwarded_proto = "http") 
  {
   set $do_redirect_to_https "true";
  }
     {% endif %}

  # Execute the actual redirect
  if ($do_redirect_to_https = "true")
  {
  return 301 https://$host$request_uri;
  }
  {% endif %}

  server_name {{ CMS_HOSTNAME }};

  access_log {{ nginx_log_dir }}/access.log {{ NGINX_LOG_FORMAT_NAME }};
  error_log {{ nginx_log_dir }}/error.log error;

  # CS184 requires uploads of up to 4MB for submitting screenshots. 
  # CMS requires larger value for course assest, values provided 
  # via hiera.
  client_max_body_size 100M;
  
  rewrite ^(.*)/favicon.ico$ /static/images/favicon.ico last;

  {% include "python_lib.zip.j2" %}
  {% include "common-settings.j2" %}

  location @proxy_to_cms_app {
    {% if NGINX_SET_X_FORWARDED_HEADERS %}
    proxy_set_header X-Forwarded-Proto $scheme;
    proxy_set_header X-Forwarded-Port $server_port;
    proxy_set_header X-Forwarded-For $remote_addr;
    {% else %}
    proxy_set_header X-Forwarded-Proto $http_x_forwarded_proto;
    proxy_set_header X-Forwarded-Port $http_x_forwarded_port;
    proxy_set_header X-Forwarded-For $http_x_forwarded_for;
    {% endif %}

    # newrelic-specific header records the time when nginx handles a request.
    proxy_set_header X-Queue-Start "t=${msec}";

    proxy_set_header Host $http_host;

    proxy_redirect off;
    proxy_pass http://cms-backend;
<<<<<<< HEAD

    {{ NGINX_EDXAPP_CMS_APP_EXTRA }}

=======
>>>>>>> b3de2f36
    {% if NGINX_CMS_PROXY_CONNECT_TIMEOUT %}
    proxy_connect_timeout {{ NGINX_CMS_PROXY_CONNECT_TIMEOUT }};
    {% endif %}
    {% if NGINX_CMS_PROXY_SEND_TIMEOUT %}
    proxy_send_timeout {{ NGINX_CMS_PROXY_SEND_TIMEOUT }};
    {% endif %}
    {% if NGINX_CMS_PROXY_READ_TIMEOUT %}
    proxy_read_timeout {{ NGINX_CMS_PROXY_READ_TIMEOUT }};
    {% endif %}

    {{ NGINX_EDXAPP_CMS_APP_EXTRA }}
  }

  location / {
    {% if EDXAPP_CMS_ENABLE_BASIC_AUTH|bool %}
      {% include "basic-auth.j2" %}
    {% endif %}
    try_files $uri @proxy_to_cms_app;
  }

  # No basic auth security on the github_service_hook url, so that github can use it for cms
  location /github_service_hook {
    try_files $uri @proxy_to_cms_app;
  }

  # No basic auth security on the heartbeat url, so that ELB can use it
  location /heartbeat {
    try_files $uri @proxy_to_cms_app;
  }

  # The api is accessed using OAUTH2 which
  # uses the authorization header so we can't have
  # basic auth on it as well.
  location /api {
    try_files $uri @proxy_to_cms_app;
  }

  {% include "robots.j2" %}
  {% include "static-files.j2" %}

}<|MERGE_RESOLUTION|>--- conflicted
+++ resolved
@@ -107,12 +107,6 @@
 
     proxy_redirect off;
     proxy_pass http://cms-backend;
-<<<<<<< HEAD
-
-    {{ NGINX_EDXAPP_CMS_APP_EXTRA }}
-
-=======
->>>>>>> b3de2f36
     {% if NGINX_CMS_PROXY_CONNECT_TIMEOUT %}
     proxy_connect_timeout {{ NGINX_CMS_PROXY_CONNECT_TIMEOUT }};
     {% endif %}
