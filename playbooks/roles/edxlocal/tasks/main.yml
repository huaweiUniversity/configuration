# Installs packages to run edx locally on a single instance
# requires:
#  - group_vars/all
#  - common/tasks/main.yml
#
#  This installs mysql-server-5.5 though
#  in production we use mysql-5.1.62.
#
#  We could install from source instead:
#  http://downloads.mysql.com/archives/mysql-5.1/mysql-5.1.62.tar.gz
#
---
- name: edxlocal| install packages needed for single server
  apt: pkg={{','.join(edxlocal_debian_pkgs)}} install_recommends=yes state=present

<<<<<<< HEAD
- name: edxlocal | install python pymongo for mongo_user ansible module
  pip: >
    name=pymongo
    state=present
    version=2.6.3
    extra_args="-i {{ PYPI_MIRROR_URL }}"

=======
>>>>>>> f3be2e6d
- name: edxlocal | create a database for edxapp
  mysql_db: >
    db=edxapp
    state=present
    encoding=utf8

- name: edxlocal | create a database for xqueue
  mysql_db: >
    db=xqueue
    state=present
    encoding=utf8

- name: edxlocal | create a database for ora
  mysql_db: >
    db=ora
    state=present
    encoding=utf8

<<<<<<< HEAD
- name: edxlocal | add the mongodb signing key
  apt_key: >
    id=7F0CEB10
    url=http://docs.mongodb.org/10gen-gpg-key.asc
    state=present

- name: edxlocal | add the mongodb repo to the sources list
  apt_repository: >
    repo='deb http://downloads-distro.mongodb.org/repo/ubuntu-upstart dist 10gen'
    state=present

- name: edxlocal | install mongo server and recommends
  apt: >
    pkg=mongodb-10gen
    state=present
    install_recommends=yes
    update_cache=yes

- name: edxlocal | wait for mongo server to start
  wait_for: port=27017

- name: edxlocal | create a mongodb user for edxapp
  mongodb_user: >
    database=edxapp
    name=edxapp
    password=password
    state=present

- name: edxlocal | create a mongodb user for forums
  mongodb_user: >
    database=cs_comments_service
    name=cs_comments_service
    password=password
    state=present

=======
>>>>>>> f3be2e6d
- name: edxlocal | install memcached
  apt: pkg=memcached state=present<|MERGE_RESOLUTION|>--- conflicted
+++ resolved
@@ -13,16 +13,6 @@
 - name: edxlocal| install packages needed for single server
   apt: pkg={{','.join(edxlocal_debian_pkgs)}} install_recommends=yes state=present
 
-<<<<<<< HEAD
-- name: edxlocal | install python pymongo for mongo_user ansible module
-  pip: >
-    name=pymongo
-    state=present
-    version=2.6.3
-    extra_args="-i {{ PYPI_MIRROR_URL }}"
-
-=======
->>>>>>> f3be2e6d
 - name: edxlocal | create a database for edxapp
   mysql_db: >
     db=edxapp
@@ -41,43 +31,5 @@
     state=present
     encoding=utf8
 
-<<<<<<< HEAD
-- name: edxlocal | add the mongodb signing key
-  apt_key: >
-    id=7F0CEB10
-    url=http://docs.mongodb.org/10gen-gpg-key.asc
-    state=present
-
-- name: edxlocal | add the mongodb repo to the sources list
-  apt_repository: >
-    repo='deb http://downloads-distro.mongodb.org/repo/ubuntu-upstart dist 10gen'
-    state=present
-
-- name: edxlocal | install mongo server and recommends
-  apt: >
-    pkg=mongodb-10gen
-    state=present
-    install_recommends=yes
-    update_cache=yes
-
-- name: edxlocal | wait for mongo server to start
-  wait_for: port=27017
-
-- name: edxlocal | create a mongodb user for edxapp
-  mongodb_user: >
-    database=edxapp
-    name=edxapp
-    password=password
-    state=present
-
-- name: edxlocal | create a mongodb user for forums
-  mongodb_user: >
-    database=cs_comments_service
-    name=cs_comments_service
-    password=password
-    state=present
-
-=======
->>>>>>> f3be2e6d
 - name: edxlocal | install memcached
   apt: pkg=memcached state=present