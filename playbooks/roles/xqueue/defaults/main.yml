--- conflicted
+++ resolved
@@ -47,17 +47,11 @@
 xqueue_env_config:
   XQUEUES: $XQUEUE_QUEUES
   XQUEUE_WORKERS_PER_QUEUE: 12
-  LOGGING_ENV: $XQUEUE_LOGGING_ENV
+  LOGGING_ENV : $XQUEUE_LOGGING_ENV
   SYSLOG_SERVER: $XQUEUE_SYSLOG_SERVER
-<<<<<<< HEAD
   LOG_DIR : "{{ data_dir }}/logs/xqueue"
   RABBIT_HOST : $XQUEUE_RABBITMQ_HOSTNAME
   S3_BUCKET : $XQUEUE_S3_BUCKET
-=======
-  LOG_DIR: "{{ storage_base_dir }}/logs/xqueue"
-  RABBIT_HOST: $XQUEUE_RABBITMQ_HOSTNAME
-  S3_BUCKET: $XQUEUE_S3_BUCKET
->>>>>>> f3be2e6d
   S3_PATH_PREFIX: $XQUEUE_S3_PATH_PREFIX
   LOCAL_LOGLEVEL: $XQUEUE_LOCAL_LOGLEVEL
 
