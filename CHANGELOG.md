--- conflicted
+++ resolved
@@ -1,10 +1,8 @@
-<<<<<<< HEAD
 - Role: prospectus
   - New role added to configure the prospectus service
-=======
+
 - Role: edxapp
   - `EDXAPP_CACHE_BACKEND` added to allow overriding Django's memcache backend
->>>>>>> b1c26e11
 
 - Removed the obsolete install_stack.sh file (the last reference to fullstack)
 
