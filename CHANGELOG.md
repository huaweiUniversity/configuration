--- conflicted
+++ resolved
@@ -1,12 +1,10 @@
-<<<<<<< HEAD
 - Role: nginx
   - Modified robots.txt.j2 to accept the Allow rule.
   - Modified robots.txt.j2 to accept either a single string or a list of strings for agent, disallow, and allow.
-=======
+
 - Role: ecommerce
   - Added CORS_ORIGIN_WHITELIST and CORS_URLS_REGEX to allow selective CORS whitelisting of origins/urls. 
->>>>>>> 5d25cad4
-
+  
 - common_vars
   - Added new overridable variable `COMMON_LMS_BASE_URL`.
 
